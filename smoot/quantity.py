# mypy: ignore-errors
from __future__ import annotations

from numbers import Real
<<<<<<< HEAD
from typing import Any, Callable, Generic, Iterable, Iterator, TypeVar, Union
=======
from typing import Any, Generic, Iterable, Iterator, TypeVar, Union
>>>>>>> 07e5bc2d
import typing
from typing_extensions import Self

import numpy as np
from numpy.typing import NDArray

import smoot
<<<<<<< HEAD
from smoot.numpy_functions import NP_HANDLED_FUNCTIONS, NP_HANDLED_UFUNCS
from smoot.common import UnitFormat
=======
from smoot.common import UnitFormat
from smoot.interfaces import SupportsPickle, SupportsNumpy
>>>>>>> 07e5bc2d
from smoot.utils import warn_for_large_arrays

from .smoot import (
    Unit as InnerUnit,
    F64Quantity,
    ArrayF64Quantity,
    UnitRegistry,
)

E = TypeVar("E", int, float, np.float64, np.float32, np.int64, np.int32)
_BaseArrayLike = Union[E, Iterable[E]]
ArrayLike = Union[_BaseArrayLike[E], Iterable[_BaseArrayLike[E]]]

T = TypeVar(
    "T",
    int,
    float,
    ArrayLike[int],
    ArrayLike[float],
    ArrayLike[np.float64],
    ArrayLike[np.float32],
    ArrayLike[np.int64],
    ArrayLike[np.int32],
    NDArray[np.float64],
    NDArray[np.int64],
)
R = TypeVar("R", int, float, NDArray[np.float64], NDArray[np.int64])
ValueLike = Union[str, T]
UnitsLike = Union[str, smoot.Unit]


class Quantity(
    Generic[T, R],
    SupportsNumpy,
    SupportsPickle,
):
    __slots__ = ("__inner", "__registry")

    def __init__(
        self,
        value: ValueLike[T] | Quantity[T, R],
        units: UnitsLike | Quantity[T, R] | None = None,
        *,
        registry: UnitRegistry | None = None,
    ) -> None:
        if isinstance(value, Quantity):
            if units is None:
                self.__inner = value.__inner
            else:
                self.__inner = value.to(units).__inner
            self.__registry = value.__registry
            return

        # Retrieve the registry.
        # If it doesn't exist, this means that the user tried to instantiate this class
        # without an associated UnitRegistry, which is a hard error.
        if registry is None:
            try:
                registry = self.__registry._UnitRegistry__inner
            except AttributeError:
                msg = (
                    "Attempted to instantiate an abstract Quantity. "
                    "Please use a Quantity via UnitRegistry e.g. `UnitRegistry().Quantity`."
                )
                raise TypeError(msg)

        quantity: F64Quantity | ArrayF64Quantity
        if isinstance(value, str):
            # String containing a quantity expression e.g. '1 meter'
            if units is not None:
                msg = f"Cannot pass a string to parse with separate units {units}"
                raise ValueError(msg)
            quantity = F64Quantity.parse(value, registry=registry)

        elif isinstance(
            value, (int, float, np.int64, np.int32, np.float64, np.float32)
        ):
            # Numeric value and a unit.
            # The unit itself may be a string expression.
            factor, _units = (
                self._get_units(units) if units is not None else (None, None)
            )
            quantity = F64Quantity(value=value, units=_units, factor=factor)

        elif isinstance(value, (list, tuple, np.ndarray)):
            # Array value and a unit.
            # The unit itself may be a string expression.
            factor, _units = (
                self._get_units(units) if units is not None else (None, None)
            )
            arr = np.array(value, dtype=np.float64)

            # TODO(jwh): Remove this once Smoot has a better story for handling large arrays
            #            on the Rust side.
            warn_for_large_arrays(arr)

            quantity = ArrayF64Quantity(value=arr, units=_units, factor=factor)

        else:
            msg = f"Unsupported type {type(value)}"
            raise NotImplementedError(msg)

        self.__inner: F64Quantity | ArrayF64Quantity = quantity

    @property
    def dimensionless(self) -> bool:
        """True if this quantity is dimensionless.

        Examples
        --------
        ```python
        assert Quantity(1).dimensionless
        assert not Quantity(1, "meter").dimensionless
        ```
        """
        return self.__inner.dimensionless

    @property
    def dimensionality(self) -> dict[str, float] | None:
        """Returns the dimensionality of this quantity.

        Examples
        --------
        ```python
        assert Quantity(1).dimensionality is None
        assert Quantity(1, "meter").dimensionality == {"[length]": 1.0}
        assert Quantity(1, "newton").dimensionality == {"[length]": 1.0, "[mass]": 1.0, "[time]": -2.0}
        ```
        """
        return self.__inner.dimensionality(self.__registry._UnitRegistry__inner)

    @property
    def unitless(self) -> bool:
        """True if this quantity is dimensionless.

        Examples
        --------
        ```python
        assert Quantity(1).unitless
        assert not Quantity(1, "meter").unitless
        ```
        """
        return self.__inner.unitless

    @property
    def magnitude(self) -> R:
        """Return the unitless value of this quantity.

        Examples
        --------
        ```python
        assert Quantity("1 meter").magnitude == 1
        ```
        """
        return self.__inner.m

    @property
    def m(self) -> R:
        """Return the unitless value of this quantity.

        Examples
        --------
        ```python
        assert Quantity("1 meter").m == 1
        ```
        """
        return self.__inner.m

    def m_as(self, units: UnitsLike | Quantity) -> R:
        """Convert the quantity to the specified units and return its magnitude.

        Parameters
        ----------
        units : UnitsLike
            The units to convert to. Can be a string or an existing unit instance.

        Examples
        --------
        ```python
        assert Quantity("1000 meter").m_as("km") == 1
        ```
        """
        factor, _units = self._get_units(units)
        return self.__inner.m_as(_units, factor=factor)

    @property
    def units(self) -> smoot.Unit:
        """Return the units of this quantity.

        Examples
        --------
        ```python
        assert Quantity("1 meter").units == units.meter
        ```
        """
        return self.__registry._from(self.__inner.units)

    @property
    def u(self) -> smoot.Unit:
        """Return the units of this quantity.

        Examples
        --------
        ```python
        assert Quantity("1 meter").u == units.meter
        ```
        """
        return self.__registry._from(self.__inner.u)

    def is_compatible_with(self, units: str | smoot.Unit | Quantity) -> bool:
        """Return True if this unit is compatible with the other.

        Examples
        --------
        ```python
        assert Quantity("1 meter").is_compatible_with(units.kilometer)
        assert Quantity("1 meter").is_compatible_with(Quantity("1 kilometer"))
        assert not Quantity("1 meter").is_compatible_with(units.second)
        ```
        """
        return self.units.is_compatible_with(units)

    def to(self, units: str | smoot.Unit | Quantity) -> Quantity[T, R]:
        """Return a copy of this quantity converted to the target units.

        Examples
        --------
        ```python
        assert Quantity("1000 meter").to("km") == Quantity("1 km")
        ```
        """
        factor, _units = self._get_units(units)
        new = object.__new__(self.__class__)
        new.__inner = self.__inner.to(_units, factor=factor)
        return new

    def ito(self, units: str | smoot.Unit | Quantity) -> Quantity[T, R]:
        """In-place convert this quantity to the target units.

        Examples
        --------
        ```python
        q = Quantity("1000 meter")
        q.ito("km")
        assert q == Quantity("1 km")
        ```
        """
        factor, _units = self._get_units(units)
        self.__inner.ito(_units, factor=factor)
        return self

    def to_root_units(self) -> Quantity[T, R]:
        """Return a copy of this quantity converted to root units.

        Examples
        --------
        ```python
        assert Quantity("1 kilometer / hour").to_root_units() == Quantity("3.6 meter / second")
        ```
        """
        new = object.__new__(self.__class__)
        new.__inner = self.__inner.to_root_units(self.__registry._UnitRegistry__inner)
        return new

    def ito_root_units(self) -> None:
        """In-place convert this quantity to root units.

        Examples
        --------
        ```python
        q = Quantity("1 kilometer / hour")
        q.ito_root_units()
        assert q == Quantity("3.6 meter / second")
        ```
        """
        self.__inner.ito_root_units(self.__registry._UnitRegistry__inner)

    # ==================================================
    # Standard dunder methods
    # ==================================================
    def __len__(self) -> int:
        try:
            return self.__inner.__len__()
        except AttributeError:
            msg = f"object of type '{Quantity.__name__}' has not len()"
            raise TypeError(msg)

    def __str__(self) -> str:
        return self.__inner.__str__()

    def __repr__(self) -> str:
        return f"<Quantity('{self.__inner}')>"

    def __format__(self, format_spec: str) -> str:
        fmt = UnitFormat.from_format_spec(format_spec)
        return self.__inner.get_formatted_string(
            registry=self.__registry._UnitRegistry__inner,
            unit_format=fmt.value,
        )

    def __hash__(self) -> int:
        return hash(self.__inner)

    def __iter__(self) -> Iterator[Quantity]:
        it_inner = iter(self.__inner)

        def it_outer():
            for nx in it_inner:
                new = object.__new__(self.__class__)
                new.__inner = nx
                yield new

        return it_outer()

    # ==================================================
    # Pickle support
    # ==================================================
    @staticmethod
    def _load(inner: F64Quantity | ArrayF64Quantity) -> Quantity[T, R]:
        # Use the currently set application registry.
        # WARNING: This may not be the same as the registry the pickled quantity was created with.
        new = object.__new__(smoot.ApplicationRegistry.get().Quantity)
        new.__inner = inner
        return new

    def __reduce__(self):
        return (Quantity._load, (self.__inner,))

    # ==================================================
    # Operators
    # ==================================================
    def __eq__(self, other: Any) -> Any:
        return self.__inner == self._get_inner(other)

    def __neg__(self) -> Quantity[T, R]:
        new = object.__new__(self.__class__)
        new.__inner = -self.__inner
        return new

    def __add__(self, other: Quantity[T, R] | T) -> Quantity[T, R]:
        q1, q2 = self._upcast(self._get_quantity(other))
        new = object.__new__(self.__class__)
        new.__inner = q1.__inner + q2.__inner
        return new

    def __radd__(self, other: Quantity[T, R] | T) -> Quantity[T, R]:
        return self + other

    def __iadd__(self, other: Quantity[T, R] | T) -> Self:
        q1, q2 = self._upcast(self._get_quantity(other))
        self.__inner = q1.__inner + q2.__inner
        return self

    def __sub__(self, other: Quantity[T, R] | T) -> Quantity[T, R]:
        q1, q2 = self._upcast(self._get_quantity(other))
        new = object.__new__(self.__class__)
        new.__inner = q1.__inner - q2.__inner
        return new

    def __rsub__(self, other: Quantity[T, R] | T) -> Quantity[T, R]:
        return self._get_quantity(other) - self

    def __isub__(self, other: Quantity[T, R] | T) -> Self:
        q1, q2 = self._upcast(self._get_quantity(other))
        self.__inner = q1.__inner - q2.__inner
        return self

    def __mul__(self, other: Quantity[T, R] | T) -> Quantity[T, R]:
        q1, q2 = self._upcast(self._get_quantity(other))
        new = object.__new__(self.__class__)
        new.__inner = q1.__inner * q2.__inner
        return new

    def __rmul__(self, other: Quantity[T, R] | T) -> Quantity[T, R]:
        return self * other

    def __imul__(self, other: Quantity[T, R] | T) -> Self:
        q1, q2 = self._upcast(self._get_quantity(other))
        self.__inner = q1.__inner * q2.__inner
        return self

    def __matmul__(self, other: Quantity[T, R] | T) -> Quantity[T, R]:
        inner = self.__inner @ self._get_inner(other)

        # matmul may have produced a scalar
        magnitude = typing.cast(np.ndarray, inner.magnitude)
        if magnitude.shape == (1,):
            return self.__class__(magnitude[0], self.__registry._from(inner.units))

        new = object.__new__(self.__class__)
        new.__inner = inner
        return new

    def __rmatmul__(self, other: Quantity[T, R] | T) -> Quantity[T, R]:
        return self._get_quantity(other) @ self

    def __imatmul__(self, other: Quantity[T, R] | T) -> Self:
        self.__inner @= self._get_inner(other)
        return self

    def __truediv__(self, other: Quantity[T, R] | T) -> Quantity[T, R]:
        q1, q2 = self._upcast(self._get_quantity(other))
        new = object.__new__(self.__class__)
        new.__inner = q1.__inner / q2.__inner
        return new

    def __rtruediv__(self, other: Quantity[T, R] | T) -> Quantity[T, R]:
        return self._get_quantity(other) / self

    def __itruediv__(self, other: Quantity[T, R] | T) -> Self:
        q1, q2 = self._upcast(self._get_quantity(other))
        self.__inner = q1.__inner / q2.__inner
        return self

    def __floordiv__(self, other: Quantity[T, R] | T) -> Quantity[T, R]:
        q1, q2 = self._upcast(self._get_quantity(other))
        new = object.__new__(self.__class__)
        new.__inner = q1.__inner // q2.__inner
        return new

    def __rfloordiv__(self, other: Quantity[T, R] | T) -> Quantity[T, R]:
        return self._get_quantity(other) // self

    def __ifloordiv__(self, other: Quantity[T, R] | T) -> Self:
        q1, q2 = self._upcast(self._get_quantity(other))
        self.__inner = q1.__inner // q2.__inner
        return self

    def __mod__(self, other: Quantity[T, R] | T) -> Quantity[T, R]:
        q1, q2 = self._upcast(self._get_quantity(other))
        new = object.__new__(self.__class__)
        new.__inner = q1.__inner % q2.__inner
        return new

    def __rmod__(self, other: Quantity[T, R] | T) -> Quantity[T, R]:
        return self._get_quantity(other) % self

    def __imod__(self, other: Quantity[T, R] | T) -> Self:
        q1, q2 = self._upcast(self._get_quantity(other))
        self.__inner = q1.__inner % q2.__inner
        return self

    def __pow__(
        self, other: Quantity[T, R] | T, modulo: Real | None = None
    ) -> Quantity[T, R]:
        other_inner = self._get_inner(other)
        if not other_inner.units.dimensionless:
            msg = f"Expected dimensionless exponent but got: {other_inner.units}"
            raise ValueError(msg)

        new = object.__new__(self.__class__)
        new.__inner = self.__inner.__pow__(other_inner.magnitude, modulo)
        return new

    def __rpow__(
        self, other: Quantity[T, R] | T, modulo: Real | None = None
    ) -> Quantity[T, R]:
        return self._get_quantity(other).__pow__(self, modulo)

    def __ipow__(self, other: Quantity[T, R] | T, modulo: Real | None = None) -> Self:
        if isinstance(other, Quantity) and not other.units.dimensionless:
            msg = f"Expected dimensionless exponent but got: {other.units}"
            raise ValueError(msg)

        self.__inner = self.__inner.__pow__(self._get_magnitude(other), modulo)
        return self

    def __floor__(self) -> Quantity[T, R]:
        new = object.__new__(self.__class__)
        new.__inner = self.__inner.__floor__()
        return new

    def __ceil__(self) -> Quantity[T, R]:
        new = object.__new__(self.__class__)
        new.__inner = self.__inner.__ceil__()
        return new

    def __round__(self, ndigits: int | None = None) -> Quantity[T, R]:
        new = object.__new__(self.__class__)
        new.__inner = round(self.__inner, ndigits=ndigits)
        return new

    def __abs__(self) -> Quantity[T, R]:
        new = object.__new__(self.__class__)
        new.__inner = self.__inner.__abs__()
        return new

    def __trunc__(self) -> int:
        return self.__inner.__trunc__()

    def __float__(self) -> float:
        return float(self.__inner)

    def __int__(self) -> int:
        return int(self.__inner)

    # ==================================================
    # private utils
    # ==================================================
    def _get_quantity(self, other: Any) -> Quantity:
        if isinstance(other, Quantity):
            return other
        if isinstance(other, smoot.Unit):
            return self.__class__(1, other)

        # We might be an array type, in which case other needs to be wrapped as an array
        # for compatible operators.
        is_array = type(self.__inner) is ArrayF64Quantity
        if is_array and type(other) not in (list, tuple, np.ndarray):
            return self.__class__([other])

        return self.__class__(other)

    def _get_inner(
        self,
        other: Any,
    ) -> F64Quantity | ArrayF64Quantity:
        return self._get_quantity(other).__inner

    def _upcast(self, other: Quantity):
        t1 = type(self.__inner)
        t2 = type(other.__inner)
        if t1 is t2:
            return self, other

        if t1 is F64Quantity:
            new = object.__new__(self.__class__)
            new.__inner = ArrayF64Quantity(np.array([self.m]), self.__inner.units)
            return new, other
        if t2 is F64Quantity:
            new = object.__new__(self.__class__)
            new.__inner = ArrayF64Quantity(np.array([other.m]), other.__inner.units)
            return self, new

        msg = f"No conversion exists between {t1} and {t2}"
        raise NotImplementedError(msg)

    def _get_units(
        self,
        units: UnitsLike | InnerUnit | Quantity[T, R],
    ) -> tuple[float, InnerUnit]:
        t = type(units)
        if t is str:
            return InnerUnit.parse(units, self.__registry._UnitRegistry__inner)
        if t is InnerUnit:
            return (1.0, units)
        if isinstance(units, Quantity):
            return (1.0, units._Quantity__inner.units)
        return (1.0, units._Unit__inner)

    @staticmethod
    def _get_magnitude(other: Any) -> R:
        if isinstance(other, Quantity):
            return other.magnitude
        return other<|MERGE_RESOLUTION|>--- conflicted
+++ resolved
@@ -2,11 +2,7 @@
 from __future__ import annotations
 
 from numbers import Real
-<<<<<<< HEAD
-from typing import Any, Callable, Generic, Iterable, Iterator, TypeVar, Union
-=======
 from typing import Any, Generic, Iterable, Iterator, TypeVar, Union
->>>>>>> 07e5bc2d
 import typing
 from typing_extensions import Self
 
@@ -14,13 +10,8 @@
 from numpy.typing import NDArray
 
 import smoot
-<<<<<<< HEAD
-from smoot.numpy_functions import NP_HANDLED_FUNCTIONS, NP_HANDLED_UFUNCS
-from smoot.common import UnitFormat
-=======
 from smoot.common import UnitFormat
 from smoot.interfaces import SupportsPickle, SupportsNumpy
->>>>>>> 07e5bc2d
 from smoot.utils import warn_for_large_arrays
 
 from .smoot import (
